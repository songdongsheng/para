/*
 * Copyright 2013-2017 Erudika. https://erudika.com
 *
 * Licensed under the Apache License, Version 2.0 (the "License");
 * you may not use this file except in compliance with the License.
 * You may obtain a copy of the License at
 *
 *      http://www.apache.org/licenses/LICENSE-2.0
 *
 * Unless required by applicable law or agreed to in writing, software
 * distributed under the License is distributed on an "AS IS" BASIS,
 * WITHOUT WARRANTIES OR CONDITIONS OF ANY KIND, either express or implied.
 * See the License for the specific language governing permissions and
 * limitations under the License.
 *
 * For issues and patches go to: https://github.com/erudika
 */
package com.erudika.para.core.utils;

import com.erudika.para.annotations.Stored;
import com.erudika.para.core.App;
import com.erudika.para.core.ParaObject;
import com.erudika.para.core.Sysprop;
import com.erudika.para.utils.Config;
import com.erudika.para.utils.Utils;
import static com.erudika.para.utils.Utils.getAllDeclaredFields;
import com.fasterxml.jackson.annotation.JsonInclude;
import com.fasterxml.jackson.databind.DeserializationFeature;
import com.fasterxml.jackson.databind.ObjectMapper;
import com.fasterxml.jackson.databind.ObjectReader;
import com.fasterxml.jackson.databind.ObjectWriter;
import com.fasterxml.jackson.databind.SerializationFeature;
import java.io.IOException;
import java.lang.annotation.Annotation;
import java.lang.reflect.Field;
import java.lang.reflect.Modifier;
import java.util.Collections;
import java.util.HashMap;
import java.util.HashSet;
import java.util.List;
import java.util.Map;
import java.util.Set;
import org.apache.commons.beanutils.BeanUtils;
import org.apache.commons.beanutils.PropertyUtils;
import org.apache.commons.collections.bidimap.DualHashBidiMap;
import org.apache.commons.lang3.StringUtils;
import org.slf4j.Logger;
import org.slf4j.LoggerFactory;
import org.springframework.beans.factory.config.BeanDefinition;
import org.springframework.context.annotation.ClassPathScanningCandidateComponentProvider;
import org.springframework.core.type.filter.AssignableTypeFilter;
import org.springframework.util.ClassUtils;

/**
 * Contains methods for object/grid mapping, JSON serialization, class scanning and resolution.
 * @author Alex Bogdanovski [alex@erudika.com]
 */
@SuppressWarnings("unchecked")
public final class ParaObjectUtils {

	private static final Logger logger = LoggerFactory.getLogger(ParaObjectUtils.class);
	// maps plural to singular type definitions
	private static final Map<String, String> CORE_TYPES = new DualHashBidiMap();
	// maps lowercase simple names to class objects
	private static final Map<String, Class<? extends ParaObject>> CORE_CLASSES = new DualHashBidiMap();
	private static final CoreClassScanner SCANNER = new CoreClassScanner();
	private static final ObjectMapper JSON_MAPPER = new ObjectMapper();
	private static final ObjectReader JSON_READER;
	private static final ObjectWriter JSON_WRITER;

	static {
		JSON_MAPPER.disable(SerializationFeature.FAIL_ON_EMPTY_BEANS);
		JSON_MAPPER.disable(DeserializationFeature.FAIL_ON_UNKNOWN_PROPERTIES);
		JSON_MAPPER.enable(DeserializationFeature.ACCEPT_EMPTY_STRING_AS_NULL_OBJECT);
		JSON_MAPPER.enable(SerializationFeature.INDENT_OUTPUT);
		JSON_MAPPER.setSerializationInclusion(JsonInclude.Include.NON_NULL);
		JSON_READER = JSON_MAPPER.reader();
		JSON_WRITER = JSON_MAPPER.writer();
	}

	private ParaObjectUtils() { }

	/**
	 * A Jackson {@code ObjectMapper}.
	 *
	 * @return JSON object mapper
	 */
	public static ObjectMapper getJsonMapper() {
		return JSON_MAPPER;
	}

	/**
	 * A Jackson JSON reader.
	 *
	 * @param type the type to read
	 * @return JSON object reader
	 */
	public static ObjectReader getJsonReader(Class<?> type) {
		return JSON_READER.forType(type);
	}

	/**
	 * A Jackson JSON writer. Pretty print is on.
	 *
	 * @return JSON object writer
	 */
	public static ObjectWriter getJsonWriter() {
		return JSON_WRITER;
	}

	/**
	 * A Jackson JSON writer. Pretty print is off.
	 *
	 * @return JSON object writer with indentation disabled
	 */
	public static ObjectWriter getJsonWriterNoIdent() {
		return JSON_WRITER.without(SerializationFeature.INDENT_OUTPUT);
	}

	/////////////////////////////////////////////
	//	     OBJECT MAPPING & CLASS UTILS
	/////////////////////////////////////////////

	/**
	 * Returns a map of the core data types.
	 * @return a map of type plural - type singular form
	 */
	public static Map<String, String> getCoreTypes() {
		if (CORE_TYPES.isEmpty()) {
			try {
				for (Class<? extends ParaObject> clazz : ParaObjectUtils.getCoreClassesMap().values()) {
					ParaObject p = clazz.newInstance();
					CORE_TYPES.put(p.getPlural(), p.getType());
				}
			} catch (Exception ex) {
				logger.error(null, ex);
			}
		}
		return Collections.unmodifiableMap(CORE_TYPES);
	}

	/**
	 * Returns a map of all registered types.
	 * @param app the app to search for custom types
	 * @return a map of plural - singular form of type names
	 */
	public static Map<String, String> getAllTypes(App app) {
		Map<String, String> map = new HashMap<>(getCoreTypes());
		if (app != null) {
			map.putAll(app.getDatatypes());
		}
		return map;
	}

	/**
	 * Checks if the type of an object matches its real Class name.
	 *
	 * @param so an object
	 * @return true if the types match
	 */
	public static boolean typesMatch(ParaObject so) {
		return (so == null) ? false : so.getClass().equals(toClass(so.getType()));
	}

	/**
	 * @see #getAnnotatedFields(com.erudika.para.core.ParaObject, java.lang.Class, boolean)
	 * @param <P> the object type
	 * @param pojo the object to convert to a map
	 * @return a map of fields and their values
	 */
	public static <P extends ParaObject> Map<String, Object> getAnnotatedFields(P pojo) {
		return getAnnotatedFields(pojo, null);
	}

	/**
	 * @see #getAnnotatedFields(com.erudika.para.core.ParaObject, java.lang.Class, boolean)
	 * @param <P> the object type
	 * @param pojo the object to convert to a map
	 * @param filter a filter annotation. fields that have it will be skipped
	 * @return a map of fields and their values
	 */
	public static <P extends ParaObject> Map<String, Object> getAnnotatedFields(P pojo,
			Class<? extends Annotation> filter) {
		return getAnnotatedFields(pojo, filter, true);
	}

	/**
	 * @see #getAnnotatedFields(com.erudika.para.core.ParaObject, java.lang.Class, boolean)
	 * @param <P> the object type
	 * @param pojo the object to convert to a map
	 * @param flattenNestedObjectsToString flattens nested objects to a JSON string, true by default.
	 * @return a map of fields and their values
	 */
	public static <P extends ParaObject> Map<String, Object> getAnnotatedFields(P pojo,
			boolean flattenNestedObjectsToString) {
		return getAnnotatedFields(pojo, null, flattenNestedObjectsToString);
	}

	/**
	 * Returns a map of annotated fields of a domain object. Only annotated fields are returned. This method forms the
	 * basis of an Object/Grid Mapper. It converts an object to a map of key/value pairs. That map can later be
	 * persisted to a data store.
	 * <br>
	 * If {@code flattenNestedObjectsToString} is true all field values that are objects (i.e. not primitive types or
	 * wrappers) are converted to a JSON string otherwise they are left as they are and will be serialized as regular
	 * JSON objects later (structure is preserved). Null is considered a primitive type. Transient fields and
	 * serialVersionUID are skipped.
	 *
	 * @param <P> the object type
	 * @param pojo the object to convert to a map
	 * @param filter a filter annotation. fields that have it will be skipped
	 * @param flattenNestedObjectsToString true if you want to flatten the nested objects to a JSON string.
	 * @return a map of fields and their values
	 */
	public static <P extends ParaObject> Map<String, Object> getAnnotatedFields(P pojo,
			Class<? extends Annotation> filter, boolean flattenNestedObjectsToString) {
		HashMap<String, Object> map = new HashMap<>();
		if (pojo == null) {
			return map;
		}
		try {
			List<Field> fields = getAllDeclaredFields(pojo.getClass());
			// filter transient fields and those without annotations
			for (Field field : fields) {
				boolean dontSkip = ((filter == null) ? true : !field.isAnnotationPresent(filter));
				if (field.isAnnotationPresent(Stored.class) && dontSkip) {
					String name = field.getName();
					Object value = PropertyUtils.getProperty(pojo, name);
<<<<<<< HEAD
					if (!(value == null || (value instanceof List && ((List) value).isEmpty()) || (value instanceof Map && ((Map) value).isEmpty()))) {
						if (!Utils.isBasicType(field.getType()) && flattenNestedObjectsToString) {
							value = getJsonWriterNoIdent().writeValueAsString(value);
						}
						map.put(name, value);
					}
=======
					if ("properties".equals(name)) {
						map.putAll((Map) value);
					} else {
						if (!(value == null || (value instanceof List && ((List) value).isEmpty()) || (value instanceof Map && ((Map) value).isEmpty()))) {
							if (!Utils.isBasicType(field.getType()) && flattenNestedObjectsToString) {
								value = getJsonWriterNoIdent().writeValueAsString(value);
							}
							map.put(name, value);
						}
					}
				}
			}

			for(Map.Entry<String, Object> entry: map.entrySet()) {
				if (entry.getValue() instanceof Map) {
					entry.setValue(getJsonWriterNoIdent().writeValueAsString(entry.getValue()));
>>>>>>> 35a2089e
				}
			}
		} catch (Exception ex) {
			logger.error(null, ex);
		}

		return Collections.unmodifiableMap(map);
	}

	/**
	 * @see #setAnnotatedFields(com.erudika.para.core.ParaObject, java.util.Map, java.lang.Class)
	 * @param <P> the object type
	 * @param data the map of fields/values
	 * @return the populated object
	 */
	public static <P extends ParaObject> P setAnnotatedFields(Map<String, Object> data) {
		return setAnnotatedFields(null, data, null);
	}

	/**
	 * Converts a map of fields/values to a domain object. Only annotated fields are populated. This method forms the
	 * basis of an Object/Grid Mapper.
	 * <br>
	 * Map values that are JSON objects are converted to their corresponding Java types. Nulls and primitive types are
	 * preserved.
	 *
	 * @param <P> the object type
	 * @param pojo the object to populate with data
	 * @param data the map of fields/values
	 * @param filter a filter annotation. fields that have it will be skipped
	 * @return the populated object
	 */
	public static <P extends ParaObject> P setAnnotatedFields(P pojo, Map<String, Object> data,
			Class<? extends Annotation> filter) {
		if (data == null || data.isEmpty()) {
			return null;
		}
		try {
			if (pojo == null) {
				// try to find a declared class in the core package
				pojo = (P) toClass((String) data.get(Config._TYPE)).getConstructor().newInstance();
			}
			List<Field> fields = getAllDeclaredFields(pojo.getClass());
			Map<String, Object> props = new HashMap<>(data);
			for (Field field : fields) {
				boolean dontSkip = ((filter == null) ? true : !field.isAnnotationPresent(filter));
				String name = field.getName();
				Object value = data.get(name);
				if (field.isAnnotationPresent(Stored.class) && dontSkip) {
					// try to read a default value from the bean if any
					if (value == null && PropertyUtils.isReadable(pojo, name)) {
						value = PropertyUtils.getProperty(pojo, name);
					}
					// handle complex JSON objects deserialized to Maps, Arrays, etc.
					if (!Utils.isBasicType(field.getType()) && value instanceof String) {
						// in this case the object is a flattened JSON string coming from the DB
						value = getJsonReader(field.getType()).readValue(value.toString());
					}
					field.setAccessible(true);
					BeanUtils.setProperty(pojo, name, value);
				}
				props.remove(name);
			}
			// handle unknown (user-defined) fields
			setUserDefinedProperties(pojo, props);
		} catch (Exception ex) {
			logger.error(null, ex);
			pojo = null;
		}
		return pojo;
	}

	/**
	 * Handles "unknown" or user-defined fields. The Para object is populated with custom fields
	 * which are stored within the "properties" field of {@link Sysprop}. Unknown or user-defined properties are
	 * those which are not declared inside a Java class, but come from an API request.
	 * @param pojo a Para object
	 * @param props properties to apply to the object.
	 */
	private static <P> void setUserDefinedProperties(P pojo, Map<String, Object> props) {
		if (props != null && pojo instanceof Sysprop) {
			for (Map.Entry<String, Object> entry : props.entrySet()) {
				String name = entry.getKey();
				Object value = entry.getValue();
				// handle the case where we have custom user-defined properties
				// which are not defined as Java class fields
				//if (!PropertyUtils.isReadable(pojo, name)) {
					if (value != null && value instanceof String) {
						String str = ((String) value).trim();
						if (str.length() < 1) {
							value = null;
						} else if(str.charAt(0) == '{' || str.charAt(0) == '[') {
							try {
								value = getJsonReader(str.charAt(0) == '{' ? Map.class : List.class).readValue((String) value);
							} catch (IOException ignored) {
							}
						}
					}

					if (value == null) {
						((Sysprop) pojo).removeProperty(name);
					} else {
						((Sysprop) pojo).addProperty(name, value);
					}
				//}
			}
		}
	}

	/**
	 * Constructs a new instance of a core object.
	 *
	 * @param <P> the object type
	 * @param type the simple name of a class
	 * @return a new instance of a core class. Defaults to {@link com.erudika.para.core.Sysprop}.
	 * @see #toClass(java.lang.String)
	 */
	public static <P extends ParaObject> P toObject(String type) {
		try {
			return (P) toClass(type).getConstructor().newInstance();
		} catch (Exception ex) {
			logger.error(null, ex);
			return null;
		}
	}

	/**
	 * Converts a class name to a real Class object.
	 *
	 * @param type the simple name of a class
	 * @return the Class object or {@link com.erudika.para.core.Sysprop} if the class was not found.
	 * @see java.lang.Class#forName(java.lang.String)
	 */
	public static Class<? extends ParaObject> toClass(String type) {
		return toClass(type, Sysprop.class);
	}

	/**
	 * Converts a class name to a real {@link com.erudika.para.core.ParaObject} subclass. Defaults to
	 * {@link com.erudika.para.core.Sysprop} if the class was not found in the core package path.
	 *
	 * @param type the simple name of a class
	 * @param defaultClass returns this type if the requested class was not found on the classpath.
	 * @return the Class object. Returns null if defaultClass is null.
	 * @see java.lang.Class#forName(java.lang.String)
	 * @see com.erudika.para.core.Sysprop
	 */
	public static Class<? extends ParaObject> toClass(String type, Class<? extends ParaObject> defaultClass) {
		Class<? extends ParaObject> returnClass = defaultClass;
		if (StringUtils.isBlank(type) || !getCoreClassesMap().containsKey(type)) {
			return returnClass;
		}
		return getCoreClassesMap().get(type);
	}

	/**
	 * Searches through the Para core package and {@code Config.CORE_PACKAGE_NAME} package for {@link ParaObject}
	 * subclasses and adds their names them to the map.
	 *
	 * @return a map of simple class names (lowercase) to class objects
	 */
	public static Map<String, Class<? extends ParaObject>> getCoreClassesMap() {
		if (CORE_CLASSES.isEmpty()) {
			try {
				Set<Class<? extends ParaObject>> s = SCANNER.getComponentClasses(ParaObject.class.getPackage().getName());
				if (!Config.CORE_PACKAGE_NAME.isEmpty()) {
					Set<Class<? extends ParaObject>> s2 = SCANNER.getComponentClasses(Config.CORE_PACKAGE_NAME);
					s.addAll(s2);
				}

				for (Class<? extends ParaObject> coreClass : s) {
					boolean isAbstract = Modifier.isAbstract(coreClass.getModifiers());
					boolean isInterface = Modifier.isInterface(coreClass.getModifiers());
					boolean isCoreObject = ParaObject.class.isAssignableFrom(coreClass);
					if (isCoreObject && !isAbstract && !isInterface) {
						CORE_CLASSES.put(toKey(coreClass), coreClass);
					}
				}
				logger.debug("Found {} ParaObject classes: {}", CORE_CLASSES.size(), CORE_CLASSES);
			} catch (Exception ex) {
				logger.error(null, ex);
			}
		}
		return Collections.unmodifiableMap(CORE_CLASSES);
	}

	private static String toKey(Class<? extends ParaObject> coreClass) {
		String simpleName = coreClass.getSimpleName();
		if (coreClass.getName().startsWith("cn.abrain")) {
			char[] chars = simpleName.toCharArray();
			chars[0] = Character.toLowerCase(chars[0]);
			return new String(chars);
		} else {
			return simpleName.toLowerCase();
		}
	}

	/**
	 * Helper class that lists all classes contained in a given package.
	 */
	private static class CoreClassScanner extends ClassPathScanningCandidateComponentProvider {

		private static final Logger LOG = LoggerFactory.getLogger(CoreClassScanner.class);

		CoreClassScanner() {
			super(false);
			addIncludeFilter(new AssignableTypeFilter(ParaObject.class));
		}

		public final Set<Class<? extends ParaObject>> getComponentClasses(String basePackage) {
			basePackage = (basePackage == null) ? "" : basePackage;
			Set<Class<? extends ParaObject>> classes = new HashSet<>();
			for (BeanDefinition candidate : findCandidateComponents(basePackage)) {
				try {
					Class<? extends ParaObject> cls = (Class<? extends ParaObject>)
							ClassUtils.resolveClassName(candidate.getBeanClassName(),
									Thread.currentThread().getContextClassLoader());
					classes.add(cls);
				} catch (Exception ex) {
					LOG.error(null, ex);
				}
			}
			return classes;
		}
	}

	/**
	 * Converts a JSON string to a domain object. If we can't match the JSON to a core object, we fall back to
	 * {@link com.erudika.para.core.Sysprop}.
	 *
	 * @param <P> type of object to convert
	 * @param json the JSON string
	 * @return a core domain object or null if the string was blank
	 */
	public static <P extends ParaObject> P fromJSON(String json) {
		if (StringUtils.isBlank(json)) {
			return null;
		}
		try {
			Map<String, Object> map = getJsonReader(Map.class).readValue(json);
			return setAnnotatedFields(map);
		} catch (Exception e) {
			logger.error(null, e);
		}
		return null;
	}

	/**
	 * Converts a domain object to JSON.
	 *
	 * @param <P> type of object to convert
	 * @param obj a domain object
	 * @return the JSON representation of that object
	 */
	public static <P extends ParaObject> String toJSON(P obj) {
		if (obj == null) {
			return "{}";
		}
		try {
			return getJsonWriter().writeValueAsString(obj);
		} catch (Exception e) {
			logger.error(null, e);
		}
		return "{}";
	}

}<|MERGE_RESOLUTION|>--- conflicted
+++ resolved
@@ -226,14 +226,6 @@
 				if (field.isAnnotationPresent(Stored.class) && dontSkip) {
 					String name = field.getName();
 					Object value = PropertyUtils.getProperty(pojo, name);
-<<<<<<< HEAD
-					if (!(value == null || (value instanceof List && ((List) value).isEmpty()) || (value instanceof Map && ((Map) value).isEmpty()))) {
-						if (!Utils.isBasicType(field.getType()) && flattenNestedObjectsToString) {
-							value = getJsonWriterNoIdent().writeValueAsString(value);
-						}
-						map.put(name, value);
-					}
-=======
 					if ("properties".equals(name)) {
 						map.putAll((Map) value);
 					} else {
@@ -250,7 +242,6 @@
 			for(Map.Entry<String, Object> entry: map.entrySet()) {
 				if (entry.getValue() instanceof Map) {
 					entry.setValue(getJsonWriterNoIdent().writeValueAsString(entry.getValue()));
->>>>>>> 35a2089e
 				}
 			}
 		} catch (Exception ex) {
