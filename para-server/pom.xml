--- conflicted
+++ resolved
@@ -358,14 +358,12 @@
 			<artifactId>sqlite-jdbc</artifactId>
 			<version>3.20.1</version>
 		</dependency>
-<<<<<<< HEAD
-=======
-        <dependency>
-            <groupId>cn.abrain.backend.api</groupId>
-            <artifactId>baas-entity</artifactId>
-            <version>1.0.1</version>
-        </dependency>
->>>>>>> 35a2089e
+    
+    <dependency>
+        <groupId>cn.abrain.backend.api</groupId>
+        <artifactId>baas-entity</artifactId>
+        <version>1.0.1</version>
+    </dependency>
 	</dependencies>
 
 	<build>
